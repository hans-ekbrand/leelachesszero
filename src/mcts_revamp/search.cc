--- conflicted
+++ resolved
@@ -280,43 +280,22 @@
       i++;
     }
 
-<<<<<<< HEAD
-    LOGFILE << "RunNNComputation START";
-    // start_comp_time_ = std::chrono::high_resolution_clock::now();
-=======
     std::this_thread::sleep_for(std::chrono::milliseconds(73)); // optimised for 1060
     LOGFILE << "RunNNComputation START ";
->>>>>>> 1c82e970
     start_comp_time_ = std::chrono::steady_clock::now();
 
     computation_->ComputeBlocking();
     ic += search_->kMiniBatchSize;
 
-<<<<<<< HEAD
-    // stop_comp_time_ = std::chrono::high_resolution_clock::now();
-    stop_comp_time_ = std::chrono::steady_clock::now();
-    auto duration = stop_comp_time_ - start_comp_time_;
-    // std::chrono::duration<long, std::micro> duration = stop_comp_time_ - start_comp_time_;
-    LOGFILE << "RunNNComputation STOP " << duration.count() << " ";
-
-    int idx_in_computation = search_->kMiniBatchSize;
-
-//  auto duration = stop_comp_time_ - start_comp_time_;
-=======
     stop_comp_time_ = std::chrono::steady_clock::now();
     auto duration = stop_comp_time_ - start_comp_time_;
     LOGFILE << "RunNNComputation STOP nanoseconds used: " << duration.count() << "; ";
     int idx_in_computation = search_->kMiniBatchSize;
->>>>>>> 1c82e970
     int duration_mu = duration.count();
     if(duration_mu > 0){
       float better_duration = duration_mu / 1000;
       float nps = 1000 * idx_in_computation / better_duration;
-<<<<<<< HEAD
-      LOGFILE << "nodes in last batch that were evaluated " << idx_in_computation << " nps " << 1000 * nps;
-=======
       LOGFILE << " nodes in last batch that were evaluated " << idx_in_computation << " nps " << 1000 * nps << "\n";
->>>>>>> 1c82e970
     }
 
     for (int j = 0; j < search_->kMiniBatchSize; j++) {
