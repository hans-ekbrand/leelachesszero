/*
  This file is part of Leela Chess Zero.
  Copyright (C) 2018 The LCZero Authors

  Leela Chess is free software: you can redistribute it and/or modify
  it under the terms of the GNU General Public License as published by
  the Free Software Foundation, either version 3 of the License, or
  (at your option) any later version.

  Leela Chess is distributed in the hope that it will be useful,
  but WITHOUT ANY WARRANTY; without even the implied warranty of
  MERCHANTABILITY or FITNESS FOR A PARTICULAR PURPOSE.  See the
  GNU General Public License for more details.

  You should have received a copy of the GNU General Public License
  along with Leela Chess.  If not, see <http://www.gnu.org/licenses/>.

  Additional permission under GNU GPL version 3 section 7

  If you modify this Program, or any covered work, by linking or
  combining it with NVIDIA Corporation's libraries from the NVIDIA CUDA
  Toolkit and the NVIDIA CUDA Deep Neural Network library (or a
  modified version of those libraries), containing parts covered by the
  terms of the respective license agreement, the licensors of this
  Program grant you additional permission to convey the resulting work.
*/

#include "mcts_revamp/search.h"

#include <iostream>
#include <fstream>
#include <math.h>
#include <iomanip>

#include "neural/encoder.h"

namespace lczero {

namespace {

  std::chrono::steady_clock::time_point start_comp_time_;
  std::chrono::steady_clock::time_point stop_comp_time_;

  const char* LOGFILENAME = "lc0.log";
  std::ofstream LOGFILE;

}  // namespace

const char* Search_revamp::kMiniBatchSizeStr = "Minibatch size for NN inference";
const char* Search_revamp::kMaxPrefetchBatchStr = "Max prefetch nodes, per NN call";
const char* Search_revamp::kCpuctStr = "Cpuct MCTS option";
const char* Search_revamp::kTemperatureStr = "Initial temperature";
const char* Search_revamp::kTempDecayMovesStr = "Moves with temperature decay";
const char* Search_revamp::kTemperatureVisitOffsetStr = "Temperature visit offset";
const char* Search_revamp::kNoiseStr = "Add Dirichlet noise at root node";
const char* Search_revamp::kVerboseStatsStr = "Display verbose move stats";
const char* Search_revamp::kAggressiveTimePruningStr =
    "Aversion to search if change unlikely";
const char* Search_revamp::kFpuReductionStr = "First Play Urgency Reduction";
const char* Search_revamp::kCacheHistoryLengthStr =
    "Length of history to include in cache";
const char* Search_revamp::kPolicySoftmaxTempStr = "Policy softmax temperature";
const char* Search_revamp::kAllowedNodeCollisionsStr =
    "Allowed node collisions, per batch";
const char* Search_revamp::kOutOfOrderEvalStr = "Out-of-order cache backpropagation";
const char* Search_revamp::kMultiPvStr = "MultiPV";




void Search_revamp::PopulateUciParams(OptionsParser* options) {
  // Here the "safe defaults" are listed.
  // Many of them are overridden with optimized defaults in engine.cc and
  // tournament.cc

  options->Add<IntOption>(kMiniBatchSizeStr, 1, 1024, "minibatch-size") = 1;
  options->Add<IntOption>(kMaxPrefetchBatchStr, 0, 1024, "max-prefetch") = 32;
  options->Add<FloatOption>(kCpuctStr, 0.0f, 100.0f, "cpuct") = 1.2f;
  options->Add<FloatOption>(kTemperatureStr, 0.0f, 100.0f, "temperature") =
      0.0f;
  options->Add<FloatOption>(kTemperatureVisitOffsetStr, -0.99999f, 1000.0f,
                            "temp-visit-offset") = 0.0f;
  options->Add<IntOption>(kTempDecayMovesStr, 0, 100, "tempdecay-moves") = 0;
  options->Add<BoolOption>(kNoiseStr, "noise", 'n') = false;
  options->Add<BoolOption>(kVerboseStatsStr, "verbose-move-stats") = false;
  options->Add<FloatOption>(kAggressiveTimePruningStr, 0.0f, 10.0f,
                            "futile-search-aversion") = 1.33f;
  options->Add<FloatOption>(kFpuReductionStr, -100.0f, 100.0f,
                            "fpu-reduction") = 0.0f;
  options->Add<IntOption>(kCacheHistoryLengthStr, 0, 7,
                          "cache-history-length") = 7;
  options->Add<FloatOption>(kPolicySoftmaxTempStr, 0.1f, 10.0f,
                            "policy-softmax-temp") = 1.0f;
  options->Add<IntOption>(kAllowedNodeCollisionsStr, 0, 1024,
                          "allowed-node-collisions") = 0;
  options->Add<BoolOption>(kOutOfOrderEvalStr, "out-of-order-eval") = false;
  options->Add<IntOption>(kMultiPvStr, 1, 500, "multipv") = 1;
}

Search_revamp::Search_revamp(const NodeTree_revamp& tree, Network* network,
               BestMoveInfo::Callback best_move_callback,
               ThinkingInfo::Callback info_callback, const SearchLimits_revamp& limits,
               const OptionsDict& options, NNCache* cache,
               SyzygyTablebase* syzygy_tb)
    :
      root_node_(tree.GetCurrentHead()),
      cache_(cache),
      //~ syzygy_tb_(syzygy_tb),
      played_history_(tree.GetPositionHistory()),
      network_(network),
      limits_(limits),
      //~ start_time_(std::chrono::steady_clock::now()),
      //~ initial_visits_(root_node_->GetN()),
      //~ best_move_callback_(best_move_callback),
      //~ info_callback_(info_callback),
      kMiniBatchSize(options.Get<int>(kMiniBatchSizeStr)),
      //~ kMaxPrefetchBatch(options.Get<int>(kMaxPrefetchBatchStr)),
      //~ kCpuct(options.Get<float>(kCpuctStr)),
      //~ kTemperature(options.Get<float>(kTemperatureStr)),
      //~ kTemperatureVisitOffset(options.Get<float>(kTemperatureVisitOffsetStr)),
      //~ kTempDecayMoves(options.Get<int>(kTempDecayMovesStr)),
      //~ kNoise(options.Get<bool>(kNoiseStr)),
      //~ kVerboseStats(options.Get<bool>(kVerboseStatsStr)),
      //~ kAggressiveTimePruning(options.Get<float>(kAggressiveTimePruningStr)),
      //~ kFpuReduction(options.Get<float>(kFpuReductionStr)),
      kCacheHistoryLength(options.Get<int>(kCacheHistoryLengthStr))
      //~ kPolicySoftmaxTemp(options.Get<float>(kPolicySoftmaxTempStr)),
      //~ kAllowedNodeCollisions(options.Get<int>(kAllowedNodeCollisionsStr)),
      //~ kOutOfOrderEval(options.Get<bool>(kOutOfOrderEvalStr)),
      //~ kMultiPv(options.Get<int>(kMultiPvStr))
    {}


void Search_revamp::StartThreads(size_t how_many) {
  // RunBlocking2 does handle non empty tree
  //~ if (root_node_->GetNumEdges() > 0 || root_node_->IsTerminal()) {
    //~ std::cerr << "Tree not empty, doing nothing\n";
    //~ return;
  //~ }

  std::cerr << "Letting " << how_many << " threads create " << limits_.visits << " nodes each\n";

  LOGFILE.open(LOGFILENAME);

  // create enough leaves so that each thread gets its own subtree
  int nleaf = 1;
  Node_revamp* current_node = root_node_;
  while (nleaf < (int)how_many) {
    current_node->ExtendNode(&played_history_);
    int nedges = current_node->GetNumEdges();
    if (nedges > 2) nedges = 2;
    nleaf += nedges - 1;
    current_node = current_node->GetNextLeaf(root_node_, &played_history_);
  }

  Mutex::Lock lock(threads_mutex_);
  for (int i = 0; i < (int)how_many; i++) {
    threads_.emplace_back([this, current_node]()
     {
      SearchWorker_revamp worker(this, current_node);
<<<<<<< HEAD
//      worker.RunBlocking();
=======
     // worker.RunBlocking();
>>>>>>> cb8c4529
      worker.RunBlocking2();
     }
    );
    if (i < (int)how_many - 1) {
      current_node = current_node->GetNextLeaf(root_node_, &played_history_);
    }
  }
}

//~ bool Search_revamp::IsSearchActive() const {
  //~ Mutex::Lock lock(counters_mutex_);
  //~ return !stop_;
//~ }

void Search_revamp::WatchdogThread() {
  //~ SearchWorker_revamp worker(this, root_node_);
  //~ worker.RunBlocking();

  //~ while (IsSearchActive()) {
    //~ {
      //~ using namespace std::chrono_literals;
      //~ constexpr auto kMaxWaitTime = 100ms;
      //~ constexpr auto kMinWaitTime = 1ms;
      //~ Mutex::Lock lock(counters_mutex_);
      //~ auto remaining_time = limits_.time_ms >= 0
                                //~ ? (limits_.time_ms - GetTimeSinceStart()) * 1ms
                                //~ : kMaxWaitTime;
      //~ if (remaining_time > kMaxWaitTime) remaining_time = kMaxWaitTime;
      //~ if (remaining_time < kMinWaitTime) remaining_time = kMinWaitTime;
      //~ // There is no real need to have max wait time, and sometimes it's fine
      //~ // to wait without timeout at all (e.g. in `go nodes` mode), but we
      //~ // still limit wait time for exotic cases like when pc goes to sleep
      //~ // mode during thinking.
      //~ // Minimum wait time is there to prevent busy wait and other thread
      //~ // starvation.
      //~ watchdog_cv_.wait_for(lock.get_raw(), remaining_time,
                            //~ [this]()
                                //~ NO_THREAD_SAFETY_ANALYSIS { return stop_; });
    //~ }
    //~ MaybeTriggerStop();
  //~ }
  //~ MaybeTriggerStop();
}


/*
void Search_revamp::RunBlocking(size_t threads) {
}

bool Search_revamp::IsSearchActive() const {
	return false;
}
*/

void Search_revamp::Stop() {
}

/*
void Search_revamp::Abort() {
}
*/

void Search_revamp::Wait() {
  Mutex::Lock lock(threads_mutex_);
  while (!threads_.empty()) {
    threads_.back().join();
    threads_.pop_back();
  }

  LOGFILE.close();
}

/*
float Search_revamp::GetBestEval() const {
	return 1.0;
}

std::pair<Move, Move> Search_revamp::GetBestMove() const {
	return {Move("d2d4", false), NULL};
}

*/


Search_revamp::~Search_revamp() {
//  Abort();
  Wait();
}


//////////////////////////////////////////////////////////////////////////////
// SearchWorker
//////////////////////////////////////////////////////////////////////////////


void SearchWorker_revamp::RunBlocking() {
  std::cerr << "Running thread for node " << worker_root_ << "\n";

  Node_revamp *current_node = worker_root_;
  int lim = search_->limits_.visits;

  const std::chrono::steady_clock::time_point start_time = std::chrono::steady_clock::now();
  int i = 0, ic = 0;
  Node_revamp** minibatch = new Node_revamp *[search_->kMiniBatchSize];
  int const MAXNEDGE = 100;
  float pval[MAXNEDGE];
  while (i < lim) {
    computation_ = std::make_unique<CachingComputation>(std::move(search_->network_->NewComputation()), search_->cache_);

    for (int j = 0; j < search_->kMiniBatchSize;) {
      //~ if (current_node_ == nullptr) {
        //~ std::cerr << "current_node_ is null\n";
      //~ }
      current_node->ExtendNode(&history_);
      if (!current_node->IsTerminal()) {
        AddNodeToComputation(current_node);
        minibatch[j] = current_node;
        j++;
      }
      current_node = current_node->GetNextLeaf(worker_root_, &history_);
      i++;
    }

    std::this_thread::sleep_for(std::chrono::milliseconds(0)); // optimised for 1060
    LOGFILE << "RunNNComputation START ";
    start_comp_time_ = std::chrono::steady_clock::now();

    computation_->ComputeBlocking();
    ic += search_->kMiniBatchSize;

    stop_comp_time_ = std::chrono::steady_clock::now();
    auto duration = stop_comp_time_ - start_comp_time_;
    LOGFILE << "RunNNComputation STOP nanoseconds used: " << duration.count() << "; ";
    int idx_in_computation = search_->kMiniBatchSize;
    int duration_mu = duration.count();
    if(duration_mu > 0){
      float better_duration = duration_mu / 1000;
      float nps = 1000 * idx_in_computation / better_duration;
      LOGFILE << " nodes in last batch that were evaluated " << idx_in_computation << " nps " << 1000 * nps << "\n";
    }

    for (int j = 0; j < search_->kMiniBatchSize; j++) {
      Node_revamp* node = minibatch[j];
      node->SetQ(-computation_->GetQVal(j));  // should it be negated?
      float total = 0.0;
      int nedge = node->GetNumEdges();
      if (nedge > MAXNEDGE) {
        std::cerr << "Too many edges\n";
        nedge = MAXNEDGE;
      }
      for (int k = 0; k < nedge; k++) {
        float p = computation_->GetPVal(j, (node->GetEdges())[k].GetMove().as_nn_index());
        pval[k] = p;
        total += p;
      }
      float scale = total > 0.0f ? 1.0f / total : 0.0f;
      for (int k = 0; k < nedge; k++) {
        (node->GetEdges())[k].SetP(pval[k] * scale);
      }
    }
  }
  int64_t elapsed_time = std::chrono::duration_cast<std::chrono::milliseconds>(std::chrono::steady_clock::now() - start_time).count();
  std::cerr << "Elapsed time when thread for node " << worker_root_ << " finished " << i << " nodes and " << ic << " computations: " << elapsed_time << "ms\n";

  delete [] minibatch;
}

  std::vector<float> SearchWorker_revamp::q_to_prob(std::vector<float> Q, int depth, float multiplier) {
    // rebase depth from 0 to 1
    depth++;
    auto min_max = std::minmax_element(std::begin(Q), std::end(Q));
    float min_q = Q[min_max.first-std::begin(Q)];
    float max_q = Q[min_max.second-std::begin(Q)];
    std::vector<float> a (Q.size());
    std::vector<float> b (Q.size());
    float c = 0;
    std::vector<float> q_prob (Q.size());
    for(long unsigned int i = 0; i < Q.size(); i++){
      if(min_q < 0){
	a[i] = (Q[i] - min_q) * (float)depth/(max_q - min_q);
      } else {
	a[i] = Q[i] * (float)depth/max_q;
      }
      b[i] = exp(multiplier * a[i]);
    }
    std::for_each(b.begin(), b.end(), [&] (float f) {
    c += f;
});
    for(long unsigned int i = 0; i < Q.size(); i++){
      q_prob[i] = b[i]/c;
    }
    return(q_prob);
  }
  
// computes weights for the children based on average Qs (and possibly Ps) and, if there are unexpanded edges, a weight for the first unexpanded edge (the unexpanded with highest P)
// weights are >= 0, sum of weights is 1
// stored in weights_, idx corresponding to index in EdgeList
  void SearchWorker_revamp::computeWeights(Node_revamp* node, int depth) {
  double sum = 0.0;
  int n = node->GetNumChildren() + 1;
  if (n > node->GetNumEdges()) n = node->GetNumEdges();

  int widx = weights_.size();

  bool DEBUG = false;

  // For debugging
  bool beta_to_move = (depth % 2 != 0);
  if(DEBUG) {
    std::cerr << "Depth: " << depth << "\n";
  }

  // If no child is extended, then just use P. 
  if(n == 1 && (node->GetEdges())[0].GetChild() == nullptr){
    // Shouldn't we just push 1 here, we _know_ that we want the child with the highest P.
    // weights_.push_back((node->GetEdges())[0].GetP());
    weights_.push_back(1);
    sum += weights_[widx + 1];
    if(DEBUG) {
      std::cerr << "No child extended yet, use P \n";
      float p = (node->GetEdges())[0].GetP();
      std::cerr << "move: " << (node->GetEdges())[0].GetMove(beta_to_move).as_string() << " P: " << p << " \n";
    }
  } else {
    // At least one child is extended, weight by Q.

    std::vector<float> Q_prob (n);
    float multiplier = 1.0f;
    std::vector<float> Q (n);

    // Populate the vector Q, all but the last child already has it
    for (int i = 0; i < n-1; i++) {
      Q[i] = (node->GetEdges())[i].GetChild()->GetQ();
      if(DEBUG){
	float p = (node->GetEdges())[i].GetP();
	std::cerr << "move: " << (node->GetEdges())[i].GetMove(beta_to_move).as_string() << " P: " << p << " Q: " << Q[i] << " \n";
      }
    }
    
    if((node->GetEdges())[n-1].GetChild() != nullptr){
      // All children have a Q value
      Q[n-1] = (node->GetEdges())[n-1].GetChild()->GetQ();
    } else {
      Q[n-1] = -0.05; // used in the rare case that q of better sibbling happens to be exactly 0.
      // Simplistic estimate: let the ratio between the P values be the ratio of the q values too.
      // If Q is below 1, then reverse the nominator and the denominator
      if((node->GetEdges())[n-2].GetChild()->GetQ() > 0) {
	Q[n-1] = (node->GetEdges())[n-2].GetChild()->GetQ() * (node->GetEdges())[n-1].GetP() / (node->GetEdges())[n-2].GetP();
      } 
      if((node->GetEdges())[n-2].GetChild()->GetQ() < 0) {
	Q[n-1] = (node->GetEdges())[n-2].GetChild()->GetQ() * (node->GetEdges())[n-2].GetP() / (node->GetEdges())[n-1].GetP();	  
      }
    }
    if(DEBUG){
      float p = (node->GetEdges())[n-1].GetP();
      std::cerr << "move: " << (node->GetEdges())[n-1].GetMove(beta_to_move).as_string() << " P: " << p << " Q: " << Q[n-1];
      if((node->GetEdges())[n-1].GetChild() == nullptr){
	std::cerr << " (estimated value) \n";
      } else {
	std::cerr << " \n";
      }
    }

    Q_prob = q_to_prob(Q, depth, multiplier);
    for(int i = 0; i < n; i++){
      weights_.push_back(Q_prob[i]);
      sum += weights_[widx + 1];
      if(DEBUG){
	std::cerr << "move: " << (node->GetEdges())[i].GetMove(beta_to_move).as_string() << " Q as prob: " << Q_prob[i] << "\n";
      }
    }
  }

  // // Probably not needed anymore, since q_to_prob returns a vector with sum=1 and else there is only one alternative: highest P.
  // if (sum > 0.0) {
  //   float scale = (float)(1.0 / sum);
  //   for (int i = 0; i < n; i++) {
  //     weights_[widx + i] *= scale;
  //   }
  // } else {
  //   float x = 1.0f / (float)n;
  //   for (int i = 0; i < n; i++) {
  //     weights_[widx + i] = x;
  //   }
  // }
}

// returns number of nodes added in sub tree root at current_node
int SearchWorker_revamp::pickNodesToExtend(Node_revamp* current_node, int noof_nodes, int depth) {
  
  bool const DEBUG = false;
  
  int orig_noof_nodes = noof_nodes;

  nodestack_.push_back(current_node);
  
  long unsigned int widx = weights_.size();
  computeWeights(current_node, depth);
  int ntot = current_node->GetN() - 1;
  int ntotafter = ntot + noof_nodes;
  int npos = 0;
  double weightpos = 0.0;
  for (int i = 0; i < current_node->GetNumChildren(); i++) {
    int n = (current_node->GetEdges())[i].GetChild()->GetN();
    if ((double)ntotafter * (double)weights_[widx + i] - (double)n > 0.0) {
      npos += n;
      weightpos += (double)weights_[widx + i];
    } else {
      weights_[widx + i] = 0.0;
    }
  }
  
  
  if (DEBUG) {
    std::cerr << "q: " << noof_nodes << ", n: " << current_node->GetN() << ", nedge: " << current_node->GetNumEdges() << ", nchild: " << current_node->GetNumChildren() << "\n";
<<<<<<< HEAD
    for (int i = widx; i < (int)weights_.size(); i++) {
=======
    for (long unsigned int i = widx; i < weights_.size(); i++) {
>>>>>>> cb8c4529
      std::cerr << " " << weights_[i];
    }
    std::cerr << "\n";
    for (int i = 0; i < current_node->GetNumChildren(); i++) {
      std::cerr << " " << (current_node->GetEdges())[i].GetChild()->GetN();
    }
    std::cerr << "\n";
  }
  
  int nnewnodes = 0;
  if (weights_.size() - widx > current_node->GetNumChildren()) {  // there is an unexpanded edge to potentially extend
    int idx = current_node->GetNumChildren();
    double w = (double)weights_[widx + idx];
    int ai = round((double)(npos + noof_nodes) * w / (w + weightpos));
    if (ai >= 1) {

      if (DEBUG) std::cerr << "Creating child\n";

      (current_node->GetEdges())[idx].CreateChild(current_node, idx);
      nnewnodes++;
      Node_revamp* newchild = (current_node->GetEdges())[idx].GetChild();
      history_.Append((current_node->GetEdges())[idx].GetMove());
      newchild->ExtendNode(&history_);
      if (!newchild->IsTerminal()) {
        AddNodeToComputation2();
        minibatch_.push_back(newchild);

        if (DEBUG) std::cerr << "Adding child to batch\n";

        noof_nodes--;  // could alternatively be noof_nodes -= ai but that would mean more frequent under full batches
      }
      history_.Pop();
    }
    weights_.pop_back();
  }
  
  if (DEBUG) std::cerr << "weights_.size(): " << (weights_.size() - widx) << "\n";
  
<<<<<<< HEAD
  for (int i = 0; i < (int)weights_.size() - widx; i++) {
=======
  for (long unsigned int i = 0; i < weights_.size() - widx; i++) {
>>>>>>> cb8c4529
    double w = (double)weights_[widx + i];
    if (w > 0.0) {
      int n = (current_node->GetEdges())[i].GetChild()->GetN();
      int ai = round((double)(npos + noof_nodes) * w / weightpos - (double)n);

      if (DEBUG) std::cerr << "Child " << i << ", ai: " << ai << "\n";
      
      //~ if (ai < 0) {
        //~ std::cerr << "ai: " << ai << "\n";
      //~ }

      if (ai >= 1) {
        if (ai > noof_nodes) ai = noof_nodes;

        history_.Append((current_node->GetEdges())[i].GetMove());

        if (DEBUG) std::cerr << "rec call\n";

        nnewnodes += pickNodesToExtend((current_node->GetEdges())[i].GetChild(), ai, depth+1);
        history_.Pop();

        if (DEBUG) std::cerr << "return rec call\n";

        noof_nodes -= ai;  // could alternatively be result of pickNodesToExtend call but this would favor later edges
      }
      npos -= n;
      weightpos -= w;
    }
  }
  
  // noof_nodes unchanged if sub tree is exhausted (node has no edges (terminal) or all unexpanded descendants are terminal)
  // noof_nodes > 0 if not enough nodes were added to children or no children and new child is terminal

  for (int n = weights_.size() - widx; n > 0; n--) {
    weights_.pop_back();
  }

  if ((int)weights_.size() != widx) {
    std::cerr << "weights_.size() != widx\n";
  }

  current_node->IncreaseN(nnewnodes);

  if (nnewnodes > orig_noof_nodes) {
    std::cerr << "new nodes: " << nnewnodes << ", should be: " << orig_noof_nodes << "\n";
  }

  return nnewnodes;
}

void SearchWorker_revamp::retrieveNNResult(Node_revamp* node, int batchidx) {
  node->SetQ(-computation2_->GetQVal(batchidx));  // should it be negated?

  float total = 0.0;
  int nedge = node->GetNumEdges();
  pvals_.clear();
  for (int k = 0; k < nedge; k++) {
    float p = computation2_->GetPVal(batchidx, (node->GetEdges())[k].GetMove().as_nn_index());
    if (p < 0.0) {
      std::cerr << "p value < 0\n";
      p = 0.0;
    }
    pvals_.push_back(p);
    total += p;
  }
  if (total > 0.0f) {
    float scale = 1.0f / total;
    for (int k = 0; k < nedge; k++) {
      (node->GetEdges())[k].SetP(pvals_[k] * scale);
    }
    node->SortEdgesByPValue();
  } else {
    float x = 1.0f / (float)nedge;
    for (int k = 0; k < nedge; k++) {
      (node->GetEdges())[k].SetP(x);
    }
  }
}

void SearchWorker_revamp::recalcPropagatedQ(Node_revamp* node) {
  double q = 0.0;
  for (int i = 0; i < node->GetNumChildren(); i++) {
    Node_revamp* child = (node->GetEdges())[i].GetChild();
    q += child->GetQ() * (double)child->GetN();
  }
  node->SetQ(- q / (double)(node->GetN() - 1));
}

void SearchWorker_revamp::RunBlocking2() {
  std::cerr << "Running thread for node " << worker_root_ << "\n";
  const std::chrono::steady_clock::time_point start_time = std::chrono::steady_clock::now();

  int lim = search_->limits_.visits;
  int i = 0;

  if (worker_root_->GetNumEdges() == 0 && !worker_root_->IsTerminal()) {  // root node not extended
    worker_root_->ExtendNode(&history_);
    if (worker_root_->IsTerminal()) {
      std::cerr << "Root " << worker_root_ << " is terminal, nothing to do\n";
      return;
    }
    minibatch_.clear();
    computation2_ = search_->network_->NewComputation();
    AddNodeToComputation2();
    std::cerr << "Computing thread root ..";
    computation2_->ComputeBlocking();
    std::cerr << " done\n";
    retrieveNNResult(worker_root_, 0);
    i++;
  }

  while (i < lim) {
    minibatch_.clear();
    computation2_ = search_->network_->NewComputation();

    //~ std::cerr << "n: " << worker_root_->GetN() << "\n";

    pickNodesToExtend(worker_root_, search_->kMiniBatchSize, 0);

    //~ std::cerr << "weights_.size(): " << weights_.size() << "\n";
    
    std::cerr << "Computing batch of size " << minibatch_.size() << " ..";

    computation2_->ComputeBlocking();
    
    std::cerr << " done\n";

    i += minibatch_.size();  // == computation2_->GetBatchSize()
    
<<<<<<< HEAD
    for (int j = 0; j < (int)minibatch_.size(); j++) {
=======
    for (long unsigned int j = 0; j < minibatch_.size(); j++) {
>>>>>>> cb8c4529
      retrieveNNResult(minibatch_[j], j);
    }

    for (int n = nodestack_.size(); n > 0; n--) {
      Node_revamp* node = nodestack_.back();
      nodestack_.pop_back();
      recalcPropagatedQ(node);
    }
  }

  int64_t elapsed_time = std::chrono::duration_cast<std::chrono::milliseconds>(std::chrono::steady_clock::now() - start_time).count();
  std::cerr << "Elapsed time when thread for node " << worker_root_ << " finished " << worker_root_->GetN() << " nodes and " << i << " computations: " << elapsed_time << "ms\n";

  std::cerr << "n: " << worker_root_->GetN() << "\n";

  float totp = 0.0;
  for (int i = 0; i < worker_root_->GetNumChildren(); i++) {
    totp += (worker_root_->GetEdges())[i].GetP();
  }
  std::cerr << "move   P          norm P     n          norm n     h    Q\n";
  for (int i = 0; i < worker_root_->GetNumChildren(); i++) {
    std::cerr << std::fixed
              << (worker_root_->GetEdges())[i].GetMove().as_string() << " "
              << std::setw(10) << (worker_root_->GetEdges())[i].GetP() << " "
              << std::setw(10) << (worker_root_->GetEdges())[i].GetP() / totp << " "
              << std::setw(10) << (worker_root_->GetEdges())[i].GetChild()->GetN() << " "
              << std::setw(10) << (float)(worker_root_->GetEdges())[i].GetChild()->GetN() / (float)(worker_root_->GetN() - 1) << " "
              << std::setw(4) << (worker_root_->GetEdges())[i].GetChild()->ComputeHeight() << " "
              << std::setw(10) << (float)(worker_root_->GetEdges())[i].GetChild()->GetQ()
              << "\n";
  }
}

void SearchWorker_revamp::AddNodeToComputation(Node_revamp* node) {
 auto hash = history_.HashLast(search_->kCacheHistoryLength + 1);
 auto planes = EncodePositionForNN(history_, 8);
 std::vector<uint16_t> moves;
 int nedge = node->GetNumEdges();
 for (int k = 0; k < nedge; k++) {
   moves.emplace_back(node->GetEdges()[k].GetMove().as_nn_index());
 }
 computation_->AddInput(hash, std::move(planes), std::move(moves));
}

void SearchWorker_revamp::AddNodeToComputation2() {
 // auto hash = history_.HashLast(search_->kCacheHistoryLength + 1);
  auto planes = EncodePositionForNN(history_, 8);
 // std::vector<uint16_t> moves;
 // int nedge = node->GetNumEdges();
 // for (int k = 0; k < nedge; k++) {
 //   moves.emplace_back(node->edges_[k].GetMove().as_nn_index());
 // }
  computation2_->AddInput(std::move(planes));
}

}  // namespace lczero<|MERGE_RESOLUTION|>--- conflicted
+++ resolved
@@ -31,10 +31,13 @@
 #include <fstream>
 #include <math.h>
 #include <iomanip>
+#include <atomic> // global depth is an atomic int
 
 #include "neural/encoder.h"
 
 namespace lczero {
+
+  std::atomic<int> full_tree_depth;
 
 namespace {
 
@@ -64,8 +67,6 @@
     "Allowed node collisions, per batch";
 const char* Search_revamp::kOutOfOrderEvalStr = "Out-of-order cache backpropagation";
 const char* Search_revamp::kMultiPvStr = "MultiPV";
-
-
 
 
 void Search_revamp::PopulateUciParams(OptionsParser* options) {
@@ -142,6 +143,9 @@
 
   LOGFILE.open(LOGFILENAME);
 
+  // Set the global depth, for now start at 0 at every search. TODO remember this between moves.
+  full_tree_depth = 0;
+
   // create enough leaves so that each thread gets its own subtree
   int nleaf = 1;
   Node_revamp* current_node = root_node_;
@@ -158,11 +162,7 @@
     threads_.emplace_back([this, current_node]()
      {
       SearchWorker_revamp worker(this, current_node);
-<<<<<<< HEAD
-//      worker.RunBlocking();
-=======
-     // worker.RunBlocking();
->>>>>>> cb8c4529
+      // worker.RunBlocking();
       worker.RunBlocking2();
      }
     );
@@ -330,9 +330,10 @@
   delete [] minibatch;
 }
 
-  std::vector<float> SearchWorker_revamp::q_to_prob(std::vector<float> Q, int depth, float multiplier) {
+  std::vector<float> SearchWorker_revamp::q_to_prob(std::vector<float> Q, int depth, float multiplier, float max_focus) {
     // rebase depth from 0 to 1
     depth++;
+    depth = sqrt(depth); // if we use full_tree_depth the distribution gets too sharp after a while
     auto min_max = std::minmax_element(std::begin(Q), std::end(Q));
     float min_q = Q[min_max.first-std::begin(Q)];
     float max_q = Q[min_max.second-std::begin(Q)];
@@ -351,8 +352,18 @@
     std::for_each(b.begin(), b.end(), [&] (float f) {
     c += f;
 });
+    int index_best = 0;
+    int index_secondbest = 0;
     for(long unsigned int i = 0; i < Q.size(); i++){
       q_prob[i] = b[i]/c;
+      if(q_prob[i] > q_prob[index_best]){
+	index_secondbest = index_best;
+	index_best = i;
+      }
+    }
+    if(q_prob[index_best] > max_focus){
+      q_prob[index_best] = max_focus;
+      q_prob[index_secondbest] = 1 - max_focus;
     }
     return(q_prob);
   }
@@ -368,6 +379,9 @@
   int widx = weights_.size();
 
   bool DEBUG = false;
+  // if(depth == 0){
+  //   DEBUG = true;
+  // }
 
   // For debugging
   bool beta_to_move = (depth % 2 != 0);
@@ -390,12 +404,29 @@
     // At least one child is extended, weight by Q.
 
     std::vector<float> Q_prob (n);
-    float multiplier = 1.0f;
+    float multiplier = 3.0f;
+    float max_focus = 0.8f;    
     std::vector<float> Q (n);
 
-    // Populate the vector Q, all but the last child already has it
+    // Populate the vector Q, all but the last child already has it (or should have, right?)
     for (int i = 0; i < n-1; i++) {
       Q[i] = (node->GetEdges())[i].GetChild()->GetQ();
+
+      // band aid START occassionally Q isn't set. Probably a bug in backpropagation.
+      if(isnan((node->GetEdges())[i].GetChild()->GetQ())){
+	std::cerr << "Q wasn't set, this is child number: " << i << " of " << n-1 << " \n";
+	auto temp_node = (node->GetEdges())[i].GetChild();
+        bool has_children = temp_node->HasChildren();
+	if(!has_children){
+	  std::cerr << "this node wasn't extended \n"; // this never happens.
+	} else {
+	  std::cerr << "move: " << (node->GetEdges())[i].GetMove(beta_to_move).as_string() << " P: " << (node->GetEdges())[i].GetP() << "\n";	
+	  exit(1);
+	}
+	Q[i] = 0;
+      }
+      // band aid STOP
+      
       if(DEBUG){
 	float p = (node->GetEdges())[i].GetP();
 	std::cerr << "move: " << (node->GetEdges())[i].GetMove(beta_to_move).as_string() << " P: " << p << " Q: " << Q[i] << " \n";
@@ -426,7 +457,7 @@
       }
     }
 
-    Q_prob = q_to_prob(Q, depth, multiplier);
+    Q_prob = q_to_prob(Q, full_tree_depth, multiplier, max_focus);
     for(int i = 0; i < n; i++){
       weights_.push_back(Q_prob[i]);
       sum += weights_[widx + 1];
@@ -454,13 +485,20 @@
 int SearchWorker_revamp::pickNodesToExtend(Node_revamp* current_node, int noof_nodes, int depth) {
   
   bool const DEBUG = false;
-  
+  if (depth > full_tree_depth){
+    // lock max_depth and update it
+    if(DEBUG) { std::cerr << "New max_depth reached " << full_tree_depth << "\n"; }
+    std::cerr << "New max_depth reached " << full_tree_depth << "\n";
+    full_tree_depth = depth;
+  }
+
   int orig_noof_nodes = noof_nodes;
 
   nodestack_.push_back(current_node);
   
   long unsigned int widx = weights_.size();
-  computeWeights(current_node, depth);
+  computeWeights(current_node, depth); // full_tree_depth is an alternative
+  // computeWeights(current_node, full_tree_depth); // full_tree_depth is an alternative  
   int ntot = current_node->GetN() - 1;
   int ntotafter = ntot + noof_nodes;
   int npos = 0;
@@ -474,15 +512,10 @@
       weights_[widx + i] = 0.0;
     }
   }
-  
-  
+
   if (DEBUG) {
     std::cerr << "q: " << noof_nodes << ", n: " << current_node->GetN() << ", nedge: " << current_node->GetNumEdges() << ", nchild: " << current_node->GetNumChildren() << "\n";
-<<<<<<< HEAD
     for (int i = widx; i < (int)weights_.size(); i++) {
-=======
-    for (long unsigned int i = widx; i < weights_.size(); i++) {
->>>>>>> cb8c4529
       std::cerr << " " << weights_[i];
     }
     std::cerr << "\n";
@@ -521,11 +554,7 @@
   
   if (DEBUG) std::cerr << "weights_.size(): " << (weights_.size() - widx) << "\n";
   
-<<<<<<< HEAD
-  for (int i = 0; i < (int)weights_.size() - widx; i++) {
-=======
-  for (long unsigned int i = 0; i < weights_.size() - widx; i++) {
->>>>>>> cb8c4529
+  for (int i = 0; i < (int)weights_.size() - (int)widx; i++) {
     double w = (double)weights_[widx + i];
     if (w > 0.0) {
       int n = (current_node->GetEdges())[i].GetChild()->GetN();
@@ -563,7 +592,7 @@
     weights_.pop_back();
   }
 
-  if ((int)weights_.size() != widx) {
+  if ((int)weights_.size() != (int)widx) {
     std::cerr << "weights_.size() != widx\n";
   }
 
@@ -649,17 +678,29 @@
     
     std::cerr << "Computing batch of size " << minibatch_.size() << " ..";
 
+    std::this_thread::sleep_for(std::chrono::milliseconds(0));
+    LOGFILE << "RunNNComputation START ";
+    start_comp_time_ = std::chrono::steady_clock::now();
+
     computation2_->ComputeBlocking();
+
+    stop_comp_time_ = std::chrono::steady_clock::now();
+    auto duration = stop_comp_time_ - start_comp_time_;
+    LOGFILE << "RunNNComputation STOP nanoseconds used: " << duration.count() << "; ";
+    int idx_in_computation = minibatch_.size();
+    int duration_mu = duration.count();
+    if(duration_mu > 0){
+      float better_duration = duration_mu / 1000;
+      float nps = 1000 * idx_in_computation / better_duration;
+      LOGFILE << " nodes in last batch that were evaluated " << idx_in_computation << " nps " << 1000 * nps << "\n";
+    }
+    
     
     std::cerr << " done\n";
 
     i += minibatch_.size();  // == computation2_->GetBatchSize()
     
-<<<<<<< HEAD
     for (int j = 0; j < (int)minibatch_.size(); j++) {
-=======
-    for (long unsigned int j = 0; j < minibatch_.size(); j++) {
->>>>>>> cb8c4529
       retrieveNNResult(minibatch_[j], j);
     }
 
