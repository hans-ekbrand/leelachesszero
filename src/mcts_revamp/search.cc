/*
  This file is part of Leela Chess Zero.
  Copyright (C) 2018 The LCZero Authors

  Leela Chess is free software: you can redistribute it and/or modify
  it under the terms of the GNU General Public License as published by
  the Free Software Foundation, either version 3 of the License, or
  (at your option) any later version.

  Leela Chess is distributed in the hope that it will be useful,
  but WITHOUT ANY WARRANTY; without even the implied warranty of
  MERCHANTABILITY or FITNESS FOR A PARTICULAR PURPOSE.  See the
  GNU General Public License for more details.

  You should have received a copy of the GNU General Public License
  along with Leela Chess.  If not, see <http://www.gnu.org/licenses/>.

  Additional permission under GNU GPL version 3 section 7

  If you modify this Program, or any covered work, by linking or
  combining it with NVIDIA Corporation's libraries from the NVIDIA CUDA
  Toolkit and the NVIDIA CUDA Deep Neural Network library (or a
  modified version of those libraries), containing parts covered by the
  terms of the respective license agreement, the licensors of this
  Program grant you additional permission to convey the resulting work.
*/

#include "mcts_revamp/search.h"

#include <iostream>
#include <fstream>
#include <math.h>
#include <iomanip>
#include <atomic> // global depth is an atomic int

#include "neural/encoder.h"

namespace lczero {

  std::atomic<int> full_tree_depth;

namespace {

  std::chrono::steady_clock::time_point start_comp_time_;
  std::chrono::steady_clock::time_point stop_comp_time_;

  const char* LOGFILENAME = "lc0.log";
  std::ofstream LOGFILE;

}  // namespace

const char* Search_revamp::kMiniBatchSizeStr = "Minibatch size for NN inference";
const char* Search_revamp::kMaxPrefetchBatchStr = "Max prefetch nodes, per NN call";
const char* Search_revamp::kCpuctStr = "Cpuct MCTS option";
const char* Search_revamp::kTemperatureStr = "Initial temperature";
const char* Search_revamp::kTempDecayMovesStr = "Moves with temperature decay";
const char* Search_revamp::kTemperatureVisitOffsetStr = "Temperature visit offset";
const char* Search_revamp::kNoiseStr = "Add Dirichlet noise at root node";
const char* Search_revamp::kVerboseStatsStr = "Display verbose move stats";
const char* Search_revamp::kAggressiveTimePruningStr =
    "Aversion to search if change unlikely";
const char* Search_revamp::kFpuReductionStr = "First Play Urgency Reduction";
const char* Search_revamp::kCacheHistoryLengthStr =
    "Length of history to include in cache";
const char* Search_revamp::kPolicySoftmaxTempStr = "Policy softmax temperature";
const char* Search_revamp::kAllowedNodeCollisionsStr =
    "Allowed node collisions, per batch";
const char* Search_revamp::kOutOfOrderEvalStr = "Out-of-order cache backpropagation";
const char* Search_revamp::kMultiPvStr = "MultiPV";

<<<<<<< HEAD
=======

>>>>>>> 9225ba14
void Search_revamp::PopulateUciParams(OptionsParser* options) {
  // Here the "safe defaults" are listed.
  // Many of them are overridden with optimized defaults in engine.cc and
  // tournament.cc

  // HE 181231: When merging with "master" I had to change these from the four arguments version to the three arguments version.

  // options->Add<IntOption>(kMiniBatchSizeStr, 1, 1024, "minibatch-size") = 1;
  // options->Add<IntOption>(kMaxPrefetchBatchStr, 0, 1024, "max-prefetch") = 32;
  // options->Add<FloatOption>(kCpuctStr, 0.0f, 100.0f, "cpuct") = 1.2f;
  // options->Add<FloatOption>(kTemperatureStr, 0.0f, 100.0f, "temperature") =
  //     0.0f;
  // options->Add<FloatOption>(kTemperatureVisitOffsetStr, -0.99999f, 1000.0f,
  //                           "temp-visit-offset") = 0.0f;
  // options->Add<IntOption>(kTempDecayMovesStr, 0, 100, "tempdecay-moves") = 0;
  // options->Add<BoolOption>(kNoiseStr, "noise", 'n') = false;
  // options->Add<BoolOption>(kVerboseStatsStr, "verbose-move-stats") = false;
  // options->Add<FloatOption>(kAggressiveTimePruningStr, 0.0f, 10.0f,
  //                           "futile-search-aversion") = 1.33f;
  // options->Add<FloatOption>(kFpuReductionStr, -100.0f, 100.0f,
  //                           "fpu-reduction") = 0.0f;
  // options->Add<IntOption>(kCacheHistoryLengthStr, 0, 7,
  //                         "cache-history-length") = 7;
  // options->Add<FloatOption>(kPolicySoftmaxTempStr, 0.1f, 10.0f,
  //                           "policy-softmax-temp") = 1.0f;
  // options->Add<IntOption>(kAllowedNodeCollisionsStr, 0, 1024,
  //                         "allowed-node-collisions") = 0;
  // options->Add<BoolOption>(kOutOfOrderEvalStr, "out-of-order-eval") = false;
  // options->Add<IntOption>(kMultiPvStr, 1, 500, "multipv") = 1;
  options->Add<IntOption>(kMiniBatchSizeStr, 1, 1024) = 1;
  options->Add<IntOption>(kMaxPrefetchBatchStr, 0, 1024) = 32;
  options->Add<FloatOption>(kCpuctStr, 0.0f, 100.0f) = 1.2f;
  options->Add<FloatOption>(kTemperatureStr, 0.0f, 100.0f) = 0.0f;
  options->Add<FloatOption>(kTemperatureVisitOffsetStr, -0.99999f, 1000.0f) = 0.0f;
  options->Add<IntOption>(kTempDecayMovesStr, 0, 100) = 0;
  options->Add<BoolOption>(kNoiseStr) = false;
  options->Add<BoolOption>(kVerboseStatsStr) = false;
  options->Add<FloatOption>(kAggressiveTimePruningStr, 0.0f, 10.0f) = 1.33f;
  options->Add<FloatOption>(kFpuReductionStr, -100.0f, 100.0f) = 0.0f;
  options->Add<IntOption>(kCacheHistoryLengthStr, 0, 7) = 7;
  options->Add<FloatOption>(kPolicySoftmaxTempStr, 0.1f, 10.0f) = 1.0f;
  options->Add<IntOption>(kAllowedNodeCollisionsStr, 0, 1024) = 0;
  options->Add<BoolOption>(kOutOfOrderEvalStr) = false;
  options->Add<IntOption>(kMultiPvStr, 1, 500) = 1;
}

Search_revamp::Search_revamp(const NodeTree_revamp& tree, Network* network,
               BestMoveInfo::Callback best_move_callback,
               ThinkingInfo::Callback info_callback, const SearchLimits_revamp& limits,
               const OptionsDict& options, NNCache* cache,
               SyzygyTablebase* syzygy_tb)
    :
      root_node_(tree.GetCurrentHead()),
      cache_(cache),
      //~ syzygy_tb_(syzygy_tb),
      played_history_(tree.GetPositionHistory()),
      network_(network),
      limits_(limits),
      //~ start_time_(std::chrono::steady_clock::now()),
      //~ initial_visits_(root_node_->GetN()),
      //~ best_move_callback_(best_move_callback),
      //~ info_callback_(info_callback),
      kMiniBatchSize(options.Get<int>(kMiniBatchSizeStr)),
      //~ kMaxPrefetchBatch(options.Get<int>(kMaxPrefetchBatchStr)),
      //~ kCpuct(options.Get<float>(kCpuctStr)),
      //~ kTemperature(options.Get<float>(kTemperatureStr)),
      //~ kTemperatureVisitOffset(options.Get<float>(kTemperatureVisitOffsetStr)),
      //~ kTempDecayMoves(options.Get<int>(kTempDecayMovesStr)),
      //~ kNoise(options.Get<bool>(kNoiseStr)),
      //~ kVerboseStats(options.Get<bool>(kVerboseStatsStr)),
      //~ kAggressiveTimePruning(options.Get<float>(kAggressiveTimePruningStr)),
      //~ kFpuReduction(options.Get<float>(kFpuReductionStr)),
      kCacheHistoryLength(options.Get<int>(kCacheHistoryLengthStr))
      //~ kPolicySoftmaxTemp(options.Get<float>(kPolicySoftmaxTempStr)),
      //~ kAllowedNodeCollisions(options.Get<int>(kAllowedNodeCollisionsStr)),
      //~ kOutOfOrderEval(options.Get<bool>(kOutOfOrderEvalStr)),
      //~ kMultiPv(options.Get<int>(kMultiPvStr))
    {}


void Search_revamp::StartThreads(size_t how_many) {
  // RunBlocking2 does handle non empty tree
  //~ if (root_node_->GetNumEdges() > 0 || root_node_->IsTerminal()) {
    //~ std::cerr << "Tree not empty, doing nothing\n";
    //~ return;
  //~ }

  std::cerr << "Letting " << how_many << " threads create " << limits_.visits << " nodes each\n";

  LOGFILE.open(LOGFILENAME);

  // Set the global depth, for now start at 0 at every search. TODO remember this between moves.
  full_tree_depth = 0;

  // create enough leaves so that each thread gets its own subtree
  int nleaf = 1;
  Node_revamp* current_node = root_node_;
  while (nleaf < (int)how_many) {
    current_node->ExtendNode(&played_history_);
    int nedges = current_node->GetNumEdges();
    if (nedges > 2) nedges = 2;
    nleaf += nedges - 1;
    current_node = current_node->GetNextLeaf(root_node_, &played_history_);
  }

  Mutex::Lock lock(threads_mutex_);
  for (int i = 0; i < (int)how_many; i++) {
    threads_.emplace_back([this, current_node]()
     {
      SearchWorker_revamp worker(this, current_node);
      // worker.RunBlocking();
      worker.RunBlocking2();
     }
    );
    if (i < (int)how_many - 1) {
      current_node = current_node->GetNextLeaf(root_node_, &played_history_);
    }
  }
}

//~ bool Search_revamp::IsSearchActive() const {
  //~ Mutex::Lock lock(counters_mutex_);
  //~ return !stop_;
//~ }

void Search_revamp::WatchdogThread() {
  //~ SearchWorker_revamp worker(this, root_node_);
  //~ worker.RunBlocking();

  //~ while (IsSearchActive()) {
    //~ {
      //~ using namespace std::chrono_literals;
      //~ constexpr auto kMaxWaitTime = 100ms;
      //~ constexpr auto kMinWaitTime = 1ms;
      //~ Mutex::Lock lock(counters_mutex_);
      //~ auto remaining_time = limits_.time_ms >= 0
                                //~ ? (limits_.time_ms - GetTimeSinceStart()) * 1ms
                                //~ : kMaxWaitTime;
      //~ if (remaining_time > kMaxWaitTime) remaining_time = kMaxWaitTime;
      //~ if (remaining_time < kMinWaitTime) remaining_time = kMinWaitTime;
      //~ // There is no real need to have max wait time, and sometimes it's fine
      //~ // to wait without timeout at all (e.g. in `go nodes` mode), but we
      //~ // still limit wait time for exotic cases like when pc goes to sleep
      //~ // mode during thinking.
      //~ // Minimum wait time is there to prevent busy wait and other thread
      //~ // starvation.
      //~ watchdog_cv_.wait_for(lock.get_raw(), remaining_time,
                            //~ [this]()
                                //~ NO_THREAD_SAFETY_ANALYSIS { return stop_; });
    //~ }
    //~ MaybeTriggerStop();
  //~ }
  //~ MaybeTriggerStop();
}


/*
void Search_revamp::RunBlocking(size_t threads) {
}

bool Search_revamp::IsSearchActive() const {
	return false;
}
*/

void Search_revamp::Stop() {
}

/*
void Search_revamp::Abort() {
}
*/

void Search_revamp::Wait() {
  Mutex::Lock lock(threads_mutex_);
  while (!threads_.empty()) {
    threads_.back().join();
    threads_.pop_back();
  }

  LOGFILE.close();
}

/*
float Search_revamp::GetBestEval() const {
	return 1.0;
}

std::pair<Move, Move> Search_revamp::GetBestMove() const {
	return {Move("d2d4", false), NULL};
}

*/


Search_revamp::~Search_revamp() {
//  Abort();
  Wait();
}


//////////////////////////////////////////////////////////////////////////////
// SearchWorker
//////////////////////////////////////////////////////////////////////////////


void SearchWorker_revamp::RunBlocking() {
  std::cerr << "Running thread for node " << worker_root_ << "\n";

  Node_revamp *current_node = worker_root_;
  int lim = search_->limits_.visits;

  const std::chrono::steady_clock::time_point start_time = std::chrono::steady_clock::now();
  int i = 0, ic = 0;
  Node_revamp** minibatch = new Node_revamp *[search_->kMiniBatchSize];
  int const MAXNEDGE = 100;
  float pval[MAXNEDGE];
  while (i < lim) {
    computation_ = std::make_unique<CachingComputation>(std::move(search_->network_->NewComputation()), search_->cache_);

    for (int j = 0; j < search_->kMiniBatchSize;) {
      //~ if (current_node_ == nullptr) {
        //~ std::cerr << "current_node_ is null\n";
      //~ }
      current_node->ExtendNode(&history_);
      if (!current_node->IsTerminal()) {
        AddNodeToComputation(current_node);
        minibatch[j] = current_node;
        j++;
      }
      current_node = current_node->GetNextLeaf(worker_root_, &history_);
      i++;
    }

    std::this_thread::sleep_for(std::chrono::milliseconds(0)); // optimised for 1060
    LOGFILE << "RunNNComputation START ";
    start_comp_time_ = std::chrono::steady_clock::now();

    computation_->ComputeBlocking();
    ic += search_->kMiniBatchSize;

    stop_comp_time_ = std::chrono::steady_clock::now();
    auto duration = stop_comp_time_ - start_comp_time_;
    LOGFILE << "RunNNComputation STOP nanoseconds used: " << duration.count() << "; ";
    int idx_in_computation = search_->kMiniBatchSize;
    int duration_mu = duration.count();
    if(duration_mu > 0){
      float better_duration = duration_mu / 1000;
      float nps = 1000 * idx_in_computation / better_duration;
      LOGFILE << " nodes in last batch that were evaluated " << idx_in_computation << " nps " << 1000 * nps << "\n";
    }

    for (int j = 0; j < search_->kMiniBatchSize; j++) {
      Node_revamp* node = minibatch[j];
      node->SetQ(-computation_->GetQVal(j));  // should it be negated?
      float total = 0.0;
      int nedge = node->GetNumEdges();
      if (nedge > MAXNEDGE) {
        std::cerr << "Too many edges\n";
        nedge = MAXNEDGE;
      }
      for (int k = 0; k < nedge; k++) {
        float p = computation_->GetPVal(j, (node->GetEdges())[k].GetMove().as_nn_index());
        pval[k] = p;
        total += p;
      }
      float scale = total > 0.0f ? 1.0f / total : 0.0f;
      for (int k = 0; k < nedge; k++) {
        (node->GetEdges())[k].SetP(pval[k] * scale);
      }
    }
  }
  int64_t elapsed_time = std::chrono::duration_cast<std::chrono::milliseconds>(std::chrono::steady_clock::now() - start_time).count();
  std::cerr << "Elapsed time when thread for node " << worker_root_ << " finished " << i << " nodes and " << ic << " computations: " << elapsed_time << "ms\n";

  delete [] minibatch;
}

  std::vector<float> SearchWorker_revamp::q_to_prob(std::vector<float> Q, int depth, float multiplier, float max_focus) {
    // rebase depth from 0 to 1
    depth++;
    depth = sqrt(depth); // if we use full_tree_depth the distribution gets too sharp after a while
    auto min_max = std::minmax_element(std::begin(Q), std::end(Q));
    float min_q = Q[min_max.first-std::begin(Q)];
    float max_q = Q[min_max.second-std::begin(Q)];
    std::vector<float> a (Q.size());
    std::vector<float> b (Q.size());
    float c = 0;
    std::vector<float> q_prob (Q.size());
    for(long unsigned int i = 0; i < Q.size(); i++){
      if(min_q < 0){
	a[i] = (Q[i] - min_q) * (float)depth/(max_q - min_q);
      } else {
	a[i] = Q[i] * (float)depth/max_q;
      }
      b[i] = exp(multiplier * a[i]);
    }
    std::for_each(b.begin(), b.end(), [&] (float f) {
    c += f;
});
    int index_best = 0;
    int index_secondbest = 0;
    for(long unsigned int i = 0; i < Q.size(); i++){
      q_prob[i] = b[i]/c;
      if(q_prob[i] > q_prob[index_best]){
	index_secondbest = index_best;
	index_best = i;
      }
    }
    if(q_prob[index_best] > max_focus){
      q_prob[index_best] = max_focus;
      q_prob[index_secondbest] = 1 - max_focus;
    }
    return(q_prob);
  }
  
// computes weights for the children based on average Qs (and possibly Ps) and, if there are unexpanded edges, a weight for the first unexpanded edge (the unexpanded with highest P)
// weights are >= 0, sum of weights is 1
// stored in weights_, idx corresponding to index in EdgeList
  void SearchWorker_revamp::computeWeights(Node_revamp* node, int depth) {
  double sum = 0.0;
  int n = node->GetNumChildren() + 1;
  if (n > node->GetNumEdges()) n = node->GetNumEdges();

  int widx = weights_.size();

  bool DEBUG = false;
  // if(depth == 0){
  //   DEBUG = true;
  // }

  // For debugging
  bool beta_to_move = (depth % 2 != 0);
  if(DEBUG) {
    std::cerr << "Depth: " << depth << "\n";
  }

  // If no child is extended, then just use P. 
  if(n == 1 && (node->GetEdges())[0].GetChild() == nullptr){
    // Shouldn't we just push 1 here, we _know_ that we want the child with the highest P.
    // weights_.push_back((node->GetEdges())[0].GetP());
    weights_.push_back(1);
    sum += weights_[widx + 1];
    if(DEBUG) {
      std::cerr << "No child extended yet, use P \n";
      float p = (node->GetEdges())[0].GetP();
      std::cerr << "move: " << (node->GetEdges())[0].GetMove(beta_to_move).as_string() << " P: " << p << " \n";
    }
  } else {
    // At least one child is extended, weight by Q.

    std::vector<float> Q_prob (n);
    float multiplier = 3.0f;
    float max_focus = 0.8f;    
    std::vector<float> Q (n);

    // Populate the vector Q, all but the last child already has it (or should have, right?)
    for (int i = 0; i < n-1; i++) {
      Q[i] = (node->GetEdges())[i].GetChild()->GetQ();

      // band aid START occassionally Q isn't set. Probably a bug in backpropagation.
      if(isnan((node->GetEdges())[i].GetChild()->GetQ())){
	std::cerr << "Q wasn't set, this is child number: " << i << " of " << n-1 << " \n";
	auto temp_node = (node->GetEdges())[i].GetChild();
        bool has_children = temp_node->HasChildren();
	if(!has_children){
	  std::cerr << "this node wasn't extended \n"; // this never happens.
	} else {
	  std::cerr << "move: " << (node->GetEdges())[i].GetMove(beta_to_move).as_string() << " P: " << (node->GetEdges())[i].GetP() << "\n";	
	  exit(1);
	}
	Q[i] = 0;
      }
      // band aid STOP
      
      if(DEBUG){
	float p = (node->GetEdges())[i].GetP();
	std::cerr << "move: " << (node->GetEdges())[i].GetMove(beta_to_move).as_string() << " P: " << p << " Q: " << Q[i] << " \n";
      }
    }
    
    if((node->GetEdges())[n-1].GetChild() != nullptr){
      // All children have a Q value
      Q[n-1] = (node->GetEdges())[n-1].GetChild()->GetQ();
    } else {
      Q[n-1] = -0.05; // used in the rare case that q of better sibbling happens to be exactly 0.
      // Simplistic estimate: let the ratio between the P values be the ratio of the q values too.
      // If Q is below 1, then reverse the nominator and the denominator
      if((node->GetEdges())[n-2].GetChild()->GetQ() > 0) {
	Q[n-1] = (node->GetEdges())[n-2].GetChild()->GetQ() * (node->GetEdges())[n-1].GetP() / (node->GetEdges())[n-2].GetP();
      } 
      if((node->GetEdges())[n-2].GetChild()->GetQ() < 0) {
	Q[n-1] = (node->GetEdges())[n-2].GetChild()->GetQ() * (node->GetEdges())[n-2].GetP() / (node->GetEdges())[n-1].GetP();	  
      }
    }
    if(DEBUG){
      float p = (node->GetEdges())[n-1].GetP();
      std::cerr << "move: " << (node->GetEdges())[n-1].GetMove(beta_to_move).as_string() << " P: " << p << " Q: " << Q[n-1];
      if((node->GetEdges())[n-1].GetChild() == nullptr){
	std::cerr << " (estimated value) \n";
      } else {
	std::cerr << " \n";
      }
    }

    Q_prob = q_to_prob(Q, full_tree_depth, multiplier, max_focus);
    for(int i = 0; i < n; i++){
      weights_.push_back(Q_prob[i]);
      sum += weights_[widx + 1];
      if(DEBUG){
	std::cerr << "move: " << (node->GetEdges())[i].GetMove(beta_to_move).as_string() << " Q as prob: " << Q_prob[i] << "\n";
      }
    }
  }

  // // Probably not needed anymore, since q_to_prob returns a vector with sum=1 and else there is only one alternative: highest P.
  // if (sum > 0.0) {
  //   float scale = (float)(1.0 / sum);
  //   for (int i = 0; i < n; i++) {
  //     weights_[widx + i] *= scale;
  //   }
  // } else {
  //   float x = 1.0f / (float)n;
  //   for (int i = 0; i < n; i++) {
  //     weights_[widx + i] = x;
  //   }
  // }
}

// returns number of nodes added in sub tree root at current_node
int SearchWorker_revamp::pickNodesToExtend(Node_revamp* current_node, int noof_nodes, int depth) {
  
  bool const DEBUG = false;
  if (depth > full_tree_depth){
    // lock max_depth and update it
    if(DEBUG) { std::cerr << "New max_depth reached " << full_tree_depth << "\n"; }
    std::cerr << "New max_depth reached " << full_tree_depth << "\n";
    full_tree_depth = depth;
  }

  int orig_noof_nodes = noof_nodes;

  nodestack_.push_back(current_node);
  
  long unsigned int widx = weights_.size();
  computeWeights(current_node, depth); // full_tree_depth is an alternative
  // computeWeights(current_node, full_tree_depth); // full_tree_depth is an alternative  
  int ntot = current_node->GetN() - 1;
  int ntotafter = ntot + noof_nodes;
  int npos = 0;
  double weightpos = 0.0;
  for (int i = 0; i < current_node->GetNumChildren(); i++) {
    int n = (current_node->GetEdges())[i].GetChild()->GetN();
    if ((double)ntotafter * (double)weights_[widx + i] - (double)n > 0.0) {
      npos += n;
      weightpos += (double)weights_[widx + i];
    } else {
      weights_[widx + i] = 0.0;
    }
  }

  if (DEBUG) {
    std::cerr << "q: " << noof_nodes << ", n: " << current_node->GetN() << ", nedge: " << current_node->GetNumEdges() << ", nchild: " << current_node->GetNumChildren() << "\n";
    for (int i = widx; i < (int)weights_.size(); i++) {
      std::cerr << " " << weights_[i];
    }
    std::cerr << "\n";
    for (int i = 0; i < current_node->GetNumChildren(); i++) {
      std::cerr << " " << (current_node->GetEdges())[i].GetChild()->GetN();
    }
    std::cerr << "\n";
  }
  
  int nnewnodes = 0;
  if (weights_.size() - widx > current_node->GetNumChildren()) {  // there is an unexpanded edge to potentially extend
    int idx = current_node->GetNumChildren();
    double w = (double)weights_[widx + idx];
    int ai = round((double)(npos + noof_nodes) * w / (w + weightpos));
    if (ai >= 1) {

      if (DEBUG) std::cerr << "Creating child\n";

      (current_node->GetEdges())[idx].CreateChild(current_node, idx);
      nnewnodes++;
      Node_revamp* newchild = (current_node->GetEdges())[idx].GetChild();
      history_.Append((current_node->GetEdges())[idx].GetMove());
      newchild->ExtendNode(&history_);
      if (!newchild->IsTerminal()) {
        AddNodeToComputation2();
        minibatch_.push_back(newchild);

        if (DEBUG) std::cerr << "Adding child to batch\n";

        noof_nodes--;  // could alternatively be noof_nodes -= ai but that would mean more frequent under full batches
      }
      history_.Pop();
    }
    weights_.pop_back();
  }
  
  if (DEBUG) std::cerr << "weights_.size(): " << (weights_.size() - widx) << "\n";
  
  for (int i = 0; i < (int)weights_.size() - (int)widx; i++) {
    double w = (double)weights_[widx + i];
    if (w > 0.0) {
      int n = (current_node->GetEdges())[i].GetChild()->GetN();
      int ai = round((double)(npos + noof_nodes) * w / weightpos - (double)n);

      if (DEBUG) std::cerr << "Child " << i << ", ai: " << ai << "\n";
      
      //~ if (ai < 0) {
        //~ std::cerr << "ai: " << ai << "\n";
      //~ }

      if (ai >= 1) {
        if (ai > noof_nodes) ai = noof_nodes;

        history_.Append((current_node->GetEdges())[i].GetMove());

        if (DEBUG) std::cerr << "rec call\n";

        nnewnodes += pickNodesToExtend((current_node->GetEdges())[i].GetChild(), ai, depth+1);
        history_.Pop();

        if (DEBUG) std::cerr << "return rec call\n";

        noof_nodes -= ai;  // could alternatively be result of pickNodesToExtend call but this would favor later edges
      }
      npos -= n;
      weightpos -= w;
    }
  }
  
  // noof_nodes unchanged if sub tree is exhausted (node has no edges (terminal) or all unexpanded descendants are terminal)
  // noof_nodes > 0 if not enough nodes were added to children or no children and new child is terminal

  for (int n = weights_.size() - widx; n > 0; n--) {
    weights_.pop_back();
  }

  if ((int)weights_.size() != (int)widx) {
    std::cerr << "weights_.size() != widx\n";
  }

  current_node->IncreaseN(nnewnodes);

  if (nnewnodes > orig_noof_nodes) {
    std::cerr << "new nodes: " << nnewnodes << ", should be: " << orig_noof_nodes << "\n";
  }

  return nnewnodes;
}

void SearchWorker_revamp::retrieveNNResult(Node_revamp* node, int batchidx) {
  node->SetQ(-computation2_->GetQVal(batchidx));  // should it be negated?

  float total = 0.0;
  int nedge = node->GetNumEdges();
  pvals_.clear();
  for (int k = 0; k < nedge; k++) {
    float p = computation2_->GetPVal(batchidx, (node->GetEdges())[k].GetMove().as_nn_index());
    if (p < 0.0) {
      std::cerr << "p value < 0\n";
      p = 0.0;
    }
    pvals_.push_back(p);
    total += p;
  }
  if (total > 0.0f) {
    float scale = 1.0f / total;
    for (int k = 0; k < nedge; k++) {
      (node->GetEdges())[k].SetP(pvals_[k] * scale);
    }
    node->SortEdgesByPValue();
  } else {
    float x = 1.0f / (float)nedge;
    for (int k = 0; k < nedge; k++) {
      (node->GetEdges())[k].SetP(x);
    }
  }
}

void SearchWorker_revamp::recalcPropagatedQ(Node_revamp* node) {
  double q = 0.0;
  for (int i = 0; i < node->GetNumChildren(); i++) {
    Node_revamp* child = (node->GetEdges())[i].GetChild();
    q += child->GetQ() * (double)child->GetN();
  }
  node->SetQ(- q / (double)(node->GetN() - 1));
}

void SearchWorker_revamp::RunBlocking2() {
  std::cerr << "Running thread for node " << worker_root_ << "\n";
  const std::chrono::steady_clock::time_point start_time = std::chrono::steady_clock::now();

  int lim = search_->limits_.visits;
  int i = 0;

  if (worker_root_->GetNumEdges() == 0 && !worker_root_->IsTerminal()) {  // root node not extended
    worker_root_->ExtendNode(&history_);
    if (worker_root_->IsTerminal()) {
      std::cerr << "Root " << worker_root_ << " is terminal, nothing to do\n";
      return;
    }
    minibatch_.clear();
    computation2_ = search_->network_->NewComputation();
    AddNodeToComputation2();
    std::cerr << "Computing thread root ..";
    computation2_->ComputeBlocking();
    std::cerr << " done\n";
    retrieveNNResult(worker_root_, 0);
    i++;
  }

  while (i < lim) {
    minibatch_.clear();
    computation2_ = search_->network_->NewComputation();

    //~ std::cerr << "n: " << worker_root_->GetN() << "\n";

    pickNodesToExtend(worker_root_, search_->kMiniBatchSize, 0);

    //~ std::cerr << "weights_.size(): " << weights_.size() << "\n";
    
    std::cerr << "Computing batch of size " << minibatch_.size() << " ..";

    std::this_thread::sleep_for(std::chrono::milliseconds(0));
    LOGFILE << "RunNNComputation START ";
    start_comp_time_ = std::chrono::steady_clock::now();

    computation2_->ComputeBlocking();

    stop_comp_time_ = std::chrono::steady_clock::now();
    auto duration = stop_comp_time_ - start_comp_time_;
    LOGFILE << "RunNNComputation STOP nanoseconds used: " << duration.count() << "; ";
    int idx_in_computation = minibatch_.size();
    int duration_mu = duration.count();
    if(duration_mu > 0){
      float better_duration = duration_mu / 1000;
      float nps = 1000 * idx_in_computation / better_duration;
      LOGFILE << " nodes in last batch that were evaluated " << idx_in_computation << " nps " << 1000 * nps << "\n";
    }
    
    
    std::cerr << " done\n";

    i += minibatch_.size();  // == computation2_->GetBatchSize()
    
    for (int j = 0; j < (int)minibatch_.size(); j++) {
      retrieveNNResult(minibatch_[j], j);
    }

    for (int n = nodestack_.size(); n > 0; n--) {
      Node_revamp* node = nodestack_.back();
      nodestack_.pop_back();
      recalcPropagatedQ(node);
    }
  }

  int64_t elapsed_time = std::chrono::duration_cast<std::chrono::milliseconds>(std::chrono::steady_clock::now() - start_time).count();
  std::cerr << "Elapsed time when thread for node " << worker_root_ << " finished " << worker_root_->GetN() << " nodes and " << i << " computations: " << elapsed_time << "ms\n";

  std::cerr << "n: " << worker_root_->GetN() << "\n";

  float totp = 0.0;
  for (int i = 0; i < worker_root_->GetNumChildren(); i++) {
    totp += (worker_root_->GetEdges())[i].GetP();
  }
  std::cerr << "move   P          norm P     n          norm n     h    Q\n";
  for (int i = 0; i < worker_root_->GetNumChildren(); i++) {
    std::cerr << std::fixed
              << (worker_root_->GetEdges())[i].GetMove().as_string() << " "
              << std::setw(10) << (worker_root_->GetEdges())[i].GetP() << " "
              << std::setw(10) << (worker_root_->GetEdges())[i].GetP() / totp << " "
              << std::setw(10) << (worker_root_->GetEdges())[i].GetChild()->GetN() << " "
              << std::setw(10) << (float)(worker_root_->GetEdges())[i].GetChild()->GetN() / (float)(worker_root_->GetN() - 1) << " "
              << std::setw(4) << (worker_root_->GetEdges())[i].GetChild()->ComputeHeight() << " "
              << std::setw(10) << (float)(worker_root_->GetEdges())[i].GetChild()->GetQ()
              << "\n";
  }
}

void SearchWorker_revamp::AddNodeToComputation(Node_revamp* node) {
 auto hash = history_.HashLast(search_->kCacheHistoryLength + 1);
 auto planes = EncodePositionForNN(history_, 8);
 std::vector<uint16_t> moves;
 int nedge = node->GetNumEdges();
 for (int k = 0; k < nedge; k++) {
   moves.emplace_back(node->GetEdges()[k].GetMove().as_nn_index());
 }
 computation_->AddInput(hash, std::move(planes), std::move(moves));
}

void SearchWorker_revamp::AddNodeToComputation2() {
 // auto hash = history_.HashLast(search_->kCacheHistoryLength + 1);
  auto planes = EncodePositionForNN(history_, 8);
 // std::vector<uint16_t> moves;
 // int nedge = node->GetNumEdges();
 // for (int k = 0; k < nedge; k++) {
 //   moves.emplace_back(node->edges_[k].GetMove().as_nn_index());
 // }
  computation2_->AddInput(std::move(planes));
}

}  // namespace lczero<|MERGE_RESOLUTION|>--- conflicted
+++ resolved
@@ -68,54 +68,34 @@
 const char* Search_revamp::kOutOfOrderEvalStr = "Out-of-order cache backpropagation";
 const char* Search_revamp::kMultiPvStr = "MultiPV";
 
-<<<<<<< HEAD
-=======
-
->>>>>>> 9225ba14
+
 void Search_revamp::PopulateUciParams(OptionsParser* options) {
   // Here the "safe defaults" are listed.
   // Many of them are overridden with optimized defaults in engine.cc and
   // tournament.cc
 
-  // HE 181231: When merging with "master" I had to change these from the four arguments version to the three arguments version.
-
-  // options->Add<IntOption>(kMiniBatchSizeStr, 1, 1024, "minibatch-size") = 1;
-  // options->Add<IntOption>(kMaxPrefetchBatchStr, 0, 1024, "max-prefetch") = 32;
-  // options->Add<FloatOption>(kCpuctStr, 0.0f, 100.0f, "cpuct") = 1.2f;
-  // options->Add<FloatOption>(kTemperatureStr, 0.0f, 100.0f, "temperature") =
-  //     0.0f;
-  // options->Add<FloatOption>(kTemperatureVisitOffsetStr, -0.99999f, 1000.0f,
-  //                           "temp-visit-offset") = 0.0f;
-  // options->Add<IntOption>(kTempDecayMovesStr, 0, 100, "tempdecay-moves") = 0;
-  // options->Add<BoolOption>(kNoiseStr, "noise", 'n') = false;
-  // options->Add<BoolOption>(kVerboseStatsStr, "verbose-move-stats") = false;
-  // options->Add<FloatOption>(kAggressiveTimePruningStr, 0.0f, 10.0f,
-  //                           "futile-search-aversion") = 1.33f;
-  // options->Add<FloatOption>(kFpuReductionStr, -100.0f, 100.0f,
-  //                           "fpu-reduction") = 0.0f;
-  // options->Add<IntOption>(kCacheHistoryLengthStr, 0, 7,
-  //                         "cache-history-length") = 7;
-  // options->Add<FloatOption>(kPolicySoftmaxTempStr, 0.1f, 10.0f,
-  //                           "policy-softmax-temp") = 1.0f;
-  // options->Add<IntOption>(kAllowedNodeCollisionsStr, 0, 1024,
-  //                         "allowed-node-collisions") = 0;
-  // options->Add<BoolOption>(kOutOfOrderEvalStr, "out-of-order-eval") = false;
-  // options->Add<IntOption>(kMultiPvStr, 1, 500, "multipv") = 1;
-  options->Add<IntOption>(kMiniBatchSizeStr, 1, 1024) = 1;
-  options->Add<IntOption>(kMaxPrefetchBatchStr, 0, 1024) = 32;
-  options->Add<FloatOption>(kCpuctStr, 0.0f, 100.0f) = 1.2f;
-  options->Add<FloatOption>(kTemperatureStr, 0.0f, 100.0f) = 0.0f;
-  options->Add<FloatOption>(kTemperatureVisitOffsetStr, -0.99999f, 1000.0f) = 0.0f;
-  options->Add<IntOption>(kTempDecayMovesStr, 0, 100) = 0;
-  options->Add<BoolOption>(kNoiseStr) = false;
-  options->Add<BoolOption>(kVerboseStatsStr) = false;
-  options->Add<FloatOption>(kAggressiveTimePruningStr, 0.0f, 10.0f) = 1.33f;
-  options->Add<FloatOption>(kFpuReductionStr, -100.0f, 100.0f) = 0.0f;
-  options->Add<IntOption>(kCacheHistoryLengthStr, 0, 7) = 7;
-  options->Add<FloatOption>(kPolicySoftmaxTempStr, 0.1f, 10.0f) = 1.0f;
-  options->Add<IntOption>(kAllowedNodeCollisionsStr, 0, 1024) = 0;
-  options->Add<BoolOption>(kOutOfOrderEvalStr) = false;
-  options->Add<IntOption>(kMultiPvStr, 1, 500) = 1;
+  options->Add<IntOption>(kMiniBatchSizeStr, 1, 1024, "minibatch-size") = 1;
+  options->Add<IntOption>(kMaxPrefetchBatchStr, 0, 1024, "max-prefetch") = 32;
+  options->Add<FloatOption>(kCpuctStr, 0.0f, 100.0f, "cpuct") = 1.2f;
+  options->Add<FloatOption>(kTemperatureStr, 0.0f, 100.0f, "temperature") =
+      0.0f;
+  options->Add<FloatOption>(kTemperatureVisitOffsetStr, -0.99999f, 1000.0f,
+                            "temp-visit-offset") = 0.0f;
+  options->Add<IntOption>(kTempDecayMovesStr, 0, 100, "tempdecay-moves") = 0;
+  options->Add<BoolOption>(kNoiseStr, "noise", 'n') = false;
+  options->Add<BoolOption>(kVerboseStatsStr, "verbose-move-stats") = false;
+  options->Add<FloatOption>(kAggressiveTimePruningStr, 0.0f, 10.0f,
+                            "futile-search-aversion") = 1.33f;
+  options->Add<FloatOption>(kFpuReductionStr, -100.0f, 100.0f,
+                            "fpu-reduction") = 0.0f;
+  options->Add<IntOption>(kCacheHistoryLengthStr, 0, 7,
+                          "cache-history-length") = 7;
+  options->Add<FloatOption>(kPolicySoftmaxTempStr, 0.1f, 10.0f,
+                            "policy-softmax-temp") = 1.0f;
+  options->Add<IntOption>(kAllowedNodeCollisionsStr, 0, 1024,
+                          "allowed-node-collisions") = 0;
+  options->Add<BoolOption>(kOutOfOrderEvalStr, "out-of-order-eval") = false;
+  options->Add<IntOption>(kMultiPvStr, 1, 500, "multipv") = 1;
 }
 
 Search_revamp::Search_revamp(const NodeTree_revamp& tree, Network* network,
